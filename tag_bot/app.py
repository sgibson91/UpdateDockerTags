import base64
import random
import string
from itertools import compress

import yaml
from loguru import logger

<<<<<<< HEAD
from .http_requests import get_request
=======
from .git_database import create_commit, create_ref, get_contents, get_ref
from .github_api import create_pr, find_existing_pr
>>>>>>> 34761d47
from .parse_image_tags import get_image_tags
from .utils import get_request


def edit_config(
    download_url: str,
    header: dict,
    images_to_update: list,
    image_tags: dict,
) -> str:
    """Update the JupyterHub config file with the new image tags

    Args:
        download_url (str): The URL where the config can be downloaded from
        header (dict): A dictionary of headers to with any requests. Must
            contain an authorisation token.
        images_to_update (list): A list of docker image names that can be updated
        image_tags (dict): A dictionary of docker images used by the JupyterHub,
            the tags that are currently deployed, and the most recent tags on
            the container registry.

    Returns:
        file_contents (str): The updated JupyterHub config in YAML format and encoded in base64
    """
    resp = get_request(download_url, headers=header, output="text")
    file_contents = yaml.safe_load(resp)

    if "singleuser" in file_contents.keys():
        logger.info("Updating JupyterHub config...")
        logger.info("Updating singleuser image tag...")

        if ("image" in file_contents["singleuser"].keys()) and (
            file_contents["singleuser"]["image"]["name"] in images_to_update
        ):
            file_contents["singleuser"]["image"]["tag"] = image_tags[
                file_contents["singleuser"]["image"]["name"]
            ]["latest"]

        if "profileList" in file_contents["singleuser"].keys():
            logger.info("Updating image tags for each profile...")

            for i, image in enumerate(file_contents["singleuser"]["profileList"]):
                if ("kubespawner_override" in image.keys()) and (
                    image["kubespawner_override"]["image"].split(":")[0]
                    in images_to_update
                ):
                    image_name = image["kubespawner_override"]["image"].split(":")[0]
                    file_contents["singleuser"]["profileList"][i][
                        "kubespawner_override"
                    ]["image"] = ":".join(
                        [image_name, image_tags[image_name]["latest"]]
                    )
    else:
        logger.info("Your config doesn't specify any images under `singleuser`!")

        import sys

        sys.exit(1)

    # Encode the file contents
    logger.info("Encoding config in base64...")
    encoded_file_contents = yaml.safe_dump(file_contents).encode("utf-8")
    base64_bytes = base64.b64encode(encoded_file_contents)
    file_contents = base64_bytes.decode("utf-8")

    return file_contents


def update_image_tags(
    api_url: str,
    header: dict,
    config_path: str,
    base_branch: str,
    head_branch: str,
    images_to_update: list,
    image_tags: dict,
    pr_exists: bool,
) -> None:
    """Function to update the Docker image tags in a JupyterHub config file.
    Makes a series of calls to the GitHub API to create a branch and commit the
    updated file to it.

    Args:
        api_url (str): The URL to send the request to
        header (dict): A dictionary of headers to send with the request. Must
            contain and authorisation token.
        config_path (str): The path to the JupyterHub config file relative to
            the repo root
        base_branch (str): The name of the branch to open the Pull Request
            against
        head_branch (str): The name of the branch to open the Pull Request from
        images_to_update (list): A list of docker images that need updating
        image_tags (dict): A dictionary of all docker images in use by the
            JupyterHub, their currently deployed tags, and the most recent tags
            available on the container registry
        pr_exists (bool): If a Pull Request already exists, commit to it's head
            branch instead of opening a new one
    """
    if not pr_exists:
        # Get a reference to HEAD of base_branch
        resp = get_ref(api_url, header, base_branch)

        # Create head_branch, and return reference SHA and URL
        create_ref(api_url, header, head_branch, resp["object"]["sha"])

        # Get the file download URL and blob_sha
        resp = get_contents(api_url, header, config_path, base_branch)
    else:
        # Get the file download URL and blob_sha
        resp = get_contents(api_url, header, config_path, head_branch)

    file_contents_url = resp["download_url"]
    blob_sha = resp["sha"]

    file_contents = edit_config(file_contents_url, header, images_to_update, image_tags)

    # Create a commit
    commit_msg = f"Bump images {[image for image in images_to_update]} to tags {[image_tags[image]['latest'] for image in images_to_update]}, respectively"
    create_commit(
        api_url, header, config_path, head_branch, blob_sha, commit_msg, file_contents
    )


def compare_image_tags(image_tags: dict) -> list:
    """Compare the currently deployed image tags to those most recently
    available on the container registry and ascertain if an image can be updated

    Args:
        image_tags (dict): A dictionary of all docker images in use by the
            JupyterHub, their currently deployed tags, and the most recent tags
            available on the container registry

    Returns:
        images_to_update (list): A list of docker images that need updating
    """
    cond = [
        image_tags[image_name]["current"] != image_tags[image_name]["latest"]
        for image_name in image_tags.keys()
    ]
    return list(compress(image_tags.keys(), cond))


def run(
    api_url: str,
    header: dict,
    config_path: str,
    base_branch: str,
    head_branch: str,
    labels: list = [],
    reviewers: list = [],
    dry_run: bool = False,
) -> None:
    """Run the action to check if the docker images are up to date

    Args:
        api_url (str): The URL to send the request to
        header (dict): A dictionary of headers to send with the request. Must
            contain and authorisation token.
        config_path (str): The path to the JupyterHub config file relative to
            the repo root
        base_branch (str): The name of the branch to open the Pull Request
            against
        head_branch (str): The name of the branch to open the Pull Request from
        labels (list, optional): A list of labels to apply to the Pull Request.
            They must already exist in the repository. Defaults to [].
        reviewers (list, optional): A list of GitHub users to request reviews
            from. Defaults to [].
        dry_run (bool, optional): Perform a dry-run where a Pull Request will
            not be opened. Defaults to False.
    """
    # Check if Pull Request exists
    pr_exists, branch_name = find_existing_pr(api_url, header)

    # Get and compare image tags
    if branch_name is None:
        image_tags = get_image_tags(
            api_url,
            header,
            base_branch,
            config_path,
        )
    else:
        image_tags = get_image_tags(
            api_url,
            header,
            branch_name,
            config_path,
        )

    images_to_update = compare_image_tags(image_tags)

    if (len(images_to_update) > 0) and (not dry_run):
        logger.info(
            "Newer tags are available for the following charts: {}", images_to_update
        )

        if branch_name is None:
            random_id = "".join(random.sample(string.ascii_letters, 4))
            head_branch = "-".join([head_branch, random_id])
        else:
            head_branch = branch_name

        update_image_tags(
            api_url,
            header,
            config_path,
            base_branch,
            head_branch,
            images_to_update,
            image_tags,
            pr_exists,
        )

        if not pr_exists:
            create_pr(api_url, header, base_branch, head_branch, labels, reviewers)

    elif (len(images_to_update) > 0) and dry_run:
        logger.info(
            "Newer tags are available for the following images: {}. Pull Request will not be opened due to --dry-run flag being set.",
            images_to_update,
        )

    else:
        logger.info("All image tags are up-to-date!")<|MERGE_RESOLUTION|>--- conflicted
+++ resolved
@@ -6,14 +6,10 @@
 import yaml
 from loguru import logger
 
-<<<<<<< HEAD
-from .http_requests import get_request
-=======
 from .git_database import create_commit, create_ref, get_contents, get_ref
 from .github_api import create_pr, find_existing_pr
->>>>>>> 34761d47
 from .parse_image_tags import get_image_tags
-from .utils import get_request
+from .http_requests import get_request
 
 
 def edit_config(
