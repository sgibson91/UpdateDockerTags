--- conflicted
+++ resolved
@@ -193,12 +193,7 @@
             url, headers=self.inputs.headers, params=params, output="json"
         )
 
-<<<<<<< HEAD
         matches = jmespath.search("[*].head.label", resp)
-        matches = [label for label in matches if self.inputs.head_branch in label]
-=======
-        head_label_exp = jmespath.compile("[*].head.label")
-        matches = head_label_exp.search(resp)
         indx, match = next(
             (
                 (indx, match)
@@ -207,7 +202,6 @@
             ),
             (None, None),
         )
->>>>>>> c6854eb7
 
         if (indx is None) and (match is None):
             logger.info(
